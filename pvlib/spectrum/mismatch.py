--- conflicted
+++ resolved
@@ -324,11 +324,7 @@
     Returns
     -------
     modifier: array-like
-<<<<<<< HEAD
-        spectral mismatch factor (unitless) which is multiplied
-=======
         spectral mismatch factor (unitless) which can be multiplied
->>>>>>> bc0f0ff4
         with broadband irradiance reaching a module's cells to estimate
         effective irradiance, i.e., the irradiance that is converted to
         electrical current.
